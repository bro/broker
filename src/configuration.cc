--- conflicted
+++ resolved
@@ -127,7 +127,6 @@
                       "path for storing recorded meta information")
     .add<size_t>("output-generator-file-cap",
                  "maximum number of entries when recording published messages");
-<<<<<<< HEAD
   sync_options();
   opt_group{custom_options_, "broker.store"}
     .add<caf::timespan>("tick-interval",
@@ -138,10 +137,8 @@
                    "number of ticks before sending NACK messages")
     .add<uint16_t>("connection-timeout",
                    "number of heartbeats a remote store is allowed to miss");
-=======
   // Ensure that we're only talking to compatible Broker instances.
   std::vector<std::string> ids{"broker.v" + std::to_string(version::protocol)};
->>>>>>> 53e608e0
   // Override CAF defaults.
 #if CAF_VERSION < 1800
   using caf::atom;
