--- conflicted
+++ resolved
@@ -95,12 +95,8 @@
   make_python_test(communication)
   make_python_test(data)
   make_python_test(forwarding)
-<<<<<<< HEAD
   make_python_test(routing)
-  make_python_test(ssl)
-=======
   make_python_test(ssl-tests)
->>>>>>> 8b2c9a9e
   make_python_test(store)
   make_python_test(topic)
 endif ()
